--- conflicted
+++ resolved
@@ -1208,30 +1208,6 @@
                                     res[m, n] = res[n, m]
 
             n = self.f_cutoff_optimizable[i] - 1
-<<<<<<< HEAD
-            for l1 in range(f_parameters.shape[3]):
-                for k1 in range(f_parameters.shape[2]):
-                    for j1 in range(f_parameters.shape[1]):
-                        for i1 in range(j1, f_parameters.shape[0]):
-                            if f_parameters_optimizable[i1, j1, k1, l1]:
-                                n += 1
-                                m = self.f_cutoff_optimizable[i] - 1
-                                for l2 in range(f_parameters.shape[3]):
-                                    for k2 in range(f_parameters.shape[2]):
-                                        for j2 in range(f_parameters.shape[1]):
-                                            for i2 in range(j2, f_parameters.shape[0]):
-                                                if f_parameters_optimizable[i2, j2, k2, l2]:
-                                                    m += 1
-                                                    # diagonal terms of linear parameters
-                                                    if n == m:
-                                                        f_parameters[i1, j1, k1, l1] -= 2 * delta * scale[n]
-                                                        if i1 != j1:
-                                                            f_parameters[j1, i1, k1, l1] -= 2 * delta * scale[n]
-                                                        res[n, m] += self.f_term(e_powers, n_powers) / scale[n] / scale[n]
-                                                        f_parameters[i1, j1, k1, l1] += 4 * delta * scale[n]
-                                                        if i1 != j1:
-                                                            f_parameters[j1, i1, k1, l1] += 4 * delta * scale[n]
-=======
             for j4 in range(f_parameters.shape[3]):
                 for j3 in range(f_parameters.shape[2]):
                     for j2 in range(f_parameters.shape[1]):
@@ -1256,33 +1232,12 @@
                                                         if j1 != j2:
                                                             f_parameters[j2, j1, j3, j4] += 4 * delta * scale[n]
                                                         self.fix_f_parameters()
->>>>>>> 2354d80f
                                                         res[n, m] += self.f_term(e_powers, n_powers) / scale[n] / scale[n]
                                                         f_parameters[j1, j2, j3, j4] -= 2 * delta * scale[n]
                                                         if j1 != j2:
                                                             f_parameters[j2, j1, j3, j4] -= 2 * delta * scale[n]
                                                     # off-diagonal derivatives of linear parameters
                                                     elif n > m:
-<<<<<<< HEAD
-                                                        f_parameters[i1, j1, k1, l1] -= delta * scale[n]
-                                                        if i1 != j1:
-                                                            f_parameters[j1, i1, k1, l1] -= delta * scale[n]
-                                                        f_parameters[i2, j2, k2, l2] -= delta * scale[m]
-                                                        if i2 != j2:
-                                                            f_parameters[j2, i2, k2, l2] -= delta * scale[m]
-                                                        res[n, m] += self.f_term(e_powers, n_powers) / scale[n] / scale[m]
-                                                        f_parameters[i1, j1, k1, l1] += 2 * delta * scale[n]
-                                                        if i1 != j1:
-                                                            f_parameters[j1, i1, k1, l1] += 2 * delta * scale[n]
-                                                        res[n, m] -= self.f_term(e_powers, n_powers) / scale[n] / scale[m]
-                                                        f_parameters[i2, j2, k2, l2] += 2 * delta * scale[m]
-                                                        if i2 != j2:
-                                                            f_parameters[j2, i2, k2, l2] += 2 * delta * scale[m]
-                                                        res[n, m] += self.f_term(e_powers, n_powers) / scale[n] / scale[m]
-                                                        f_parameters[i1, j1, k1, l1] -= 2 * delta * scale[n]
-                                                        if i1 != j1:
-                                                            f_parameters[j1, i1, k1, l1] -= 2 * delta * scale[n]
-=======
                                                         f_parameters[j1, j2, j3, j4] -= delta * scale[n]
                                                         if j1 != j2:
                                                             f_parameters[j2, j1, j3, j4] -= delta * scale[n]
@@ -1305,7 +1260,6 @@
                                                         if j1 != j2:
                                                             f_parameters[j2, j1, j3, j4] -= 2 * delta * scale[n]
                                                         self.fix_f_parameters()
->>>>>>> 2354d80f
                                                         res[n, m] -= self.f_term(e_powers, n_powers) / scale[n] / scale[m]
                                                         f_parameters[j1, j2, j3, j4] += delta * scale[n]
                                                         if j1 != j2:
