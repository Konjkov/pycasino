--- conflicted
+++ resolved
@@ -687,13 +687,8 @@
                 for j4 in range(f_parameters.shape[3]):
                     for j3 in range(f_parameters.shape[2]):
                         for j2 in range(f_parameters.shape[1]):
-<<<<<<< HEAD
                             for j1 in range(j2, f_parameters.shape[0]):
-                                if f_parameters_has_spin_pairs[j1, j2, j3, j4]:
-=======
-                            for j1 in range(f_parameters.shape[0]):
                                 if f_parameters_optimizable[j1, j2, j3, j4]:
->>>>>>> d9fc3ab0
                                     scale_f.append(1 / f_cutoff ** (j1 + j2 + j3 + 2 * self.trunc - 2))
 
         return np.array(scale_u), np.array(scale_chi), np.array(scale_f)
@@ -705,16 +700,16 @@
         for every f-set: f-cutoff, f-linear parameters.
         :return:
         """
-        u_size = (self.u_mask & self.u_parameters_optimizable & self.u_parameters_has_spin_pairs).sum() + self.u_cutoff_optimizable
+        u_size = self.u_parameters_optimizable.sum() + self.u_cutoff_optimizable
         chi_size = sum([
-            (chi_mask & chi_parameters_optimizable & chi_parameters_has_spin_pairs).sum() + chi_cutoff_optimizable
-            for chi_parameters_optimizable, chi_mask, chi_cutoff_optimizable, chi_parameters_has_spin_pairs
-            in zip(self.chi_parameters_optimizable, self.chi_mask, self.chi_cutoff_optimizable, self.chi_parameters_has_spin_pairs)
+            chi_parameters_optimizable.sum() + chi_cutoff_optimizable
+            for chi_parameters_optimizable, chi_cutoff_optimizable
+            in zip(self.chi_parameters_optimizable, self.chi_cutoff_optimizable)
         ])
         f_size = sum([
-            f_parameters_has_spin_pairs.sum() + f_cutoff_optimizable
-            for f_parameters_optimizable, f_mask, f_cutoff_optimizable, f_parameters_has_spin_pairs
-            in zip(self.f_parameters_optimizable, self.f_mask, self.f_cutoff_optimizable, self.f_parameters_has_spin_pairs)
+            f_parameters_optimizable.sum() + f_cutoff_optimizable
+            for f_parameters_optimizable, f_cutoff_optimizable
+            in zip(self.f_parameters_optimizable, self.f_cutoff_optimizable)
         ])
         for f_parameters, L, no_dup_u_term, no_dup_chi_term in zip(self.f_parameters, self.f_cutoff, self.no_dup_u_term, self.no_dup_chi_term):
             f_en_order = f_parameters.shape[0] - 1
@@ -756,13 +751,8 @@
                 for j4 in range(f_parameters.shape[3]):
                     for j3 in range(f_parameters.shape[2]):
                         for j2 in range(f_parameters.shape[1]):
-<<<<<<< HEAD
                             for j1 in range(j2, f_parameters.shape[0]):
-                                if f_parameters_has_spin_pairs[j1, j2, j3, j4]:
-=======
-                            for j1 in range(f_parameters.shape[0]):
                                 if f_parameters_optimizable[j1, j2, j3, j4]:
->>>>>>> d9fc3ab0
                                     res.append(f_parameters[j1, j2, j3, j4])
 
         return np.array(res)
@@ -809,13 +799,8 @@
                 for j4 in range(f_parameters.shape[3]):
                     for j3 in range(f_parameters.shape[2]):
                         for j2 in range(f_parameters.shape[1]):
-<<<<<<< HEAD
                             for j1 in range(j2, f_parameters.shape[0]):
-                                if f_parameters_has_spin_pairs[j1, j2, j3, j4]:
-=======
-                            for j1 in range(f_parameters.shape[0]):
                                 if f_parameters_optimizable[j1, j2, j3, j4]:
->>>>>>> d9fc3ab0
                                     f_parameters[j1, j2, j3, j4] = f_parameters[j2, j1, j3, j4] = parameters[n]
                                     n += 1
             if opt_f:
@@ -914,15 +899,10 @@
         delta = 0.000001
         scale = self.get_parameters_scale()[2]
         size = sum([
-<<<<<<< HEAD
-            40 + f_cutoff_optimizable
-            for f_parameters_optimizable, f_mask, f_cutoff_optimizable, f_parameters_has_spin_pairs
-            in zip(self.f_parameters_optimizable, self.f_mask, self.f_cutoff_optimizable, self.f_parameters_has_spin_pairs)
-=======
+            # 40 + f_cutoff_optimizable
             f_parameters_optimizable.sum() + f_cutoff_optimizable
             for f_parameters_optimizable, f_cutoff_optimizable
             in zip(self.f_parameters_optimizable, self.f_cutoff_optimizable)
->>>>>>> d9fc3ab0
         ])
         res = np.zeros(shape=(size,))
 
@@ -941,13 +921,8 @@
             for j4 in range(f_parameters.shape[3]):
                 for j3 in range(f_parameters.shape[2]):
                     for j2 in range(f_parameters.shape[1]):
-<<<<<<< HEAD
                         for j1 in range(j2, f_parameters.shape[0]):
-                            if f_parameters_has_spin_pairs[j1, j2, j3, j4]:
-=======
-                        for j1 in range(f_parameters.shape[0]):
                             if f_parameters_optimizable[j1, j2, j3, j4]:
->>>>>>> d9fc3ab0
                                 n += 1
                                 f_parameters[j1, j2, j3, j4] -= delta * scale[n]
                                 if j1 != j2:
@@ -1165,15 +1140,10 @@
         delta = 0.000001
         scale = self.get_parameters_scale()[2]
         size = sum([
-<<<<<<< HEAD
-            40 + f_cutoff_optimizable
-            for f_parameters_optimizable, f_mask, f_cutoff_optimizable, f_parameters_has_spin_pairs
-            in zip(self.f_parameters_optimizable, self.f_mask, self.f_cutoff_optimizable, self.f_parameters_has_spin_pairs)
-=======
+            # 40 + f_cutoff_optimizable
             f_parameters_optimizable.sum() + f_cutoff_optimizable
             for f_parameters_optimizable, f_cutoff_optimizable
             in zip(self.f_parameters_optimizable, self.f_cutoff_optimizable)
->>>>>>> d9fc3ab0
         ])
         res = -2 * self.f_term(e_powers, n_powers) * np.eye(size)
         for i in range(size):
@@ -1193,13 +1163,8 @@
                 for j4 in range(f_parameters.shape[3]):
                     for j3 in range(f_parameters.shape[2]):
                         for j2 in range(f_parameters.shape[1]):
-<<<<<<< HEAD
                             for j1 in range(j2, f_parameters.shape[0]):
-                                if f_parameters_has_spin_pairs[j1, j2, j3, j4]:
-=======
-                            for j1 in range(f_parameters.shape[0]):
                                 if f_parameters_optimizable[j1, j2, j3, j4]:
->>>>>>> d9fc3ab0
                                     # derivatives on cutoff and linear parameters
                                     n += 1
                                     f_parameters[j1, j2, j3, j4] -= delta * scale[n]
@@ -1227,25 +1192,15 @@
             for l1 in range(f_parameters.shape[3]):
                 for k1 in range(f_parameters.shape[2]):
                     for j1 in range(f_parameters.shape[1]):
-<<<<<<< HEAD
                         for i1 in range(j1, f_parameters.shape[0]):
-                            if f_parameters_has_spin_pairs[i1, j1, k1, l1]:
-=======
-                        for i1 in range(f_parameters.shape[0]):
                             if f_parameters_optimizable[i1, j1, k1, l1]:
->>>>>>> d9fc3ab0
                                 n += 1
                                 m = self.f_cutoff_optimizable[i] - 1
                                 for l2 in range(f_parameters.shape[3]):
                                     for k2 in range(f_parameters.shape[2]):
                                         for j2 in range(f_parameters.shape[1]):
-<<<<<<< HEAD
                                             for i2 in range(j2, f_parameters.shape[0]):
-                                                if f_parameters_has_spin_pairs[i2, j2, k2, l2]:
-=======
-                                            for i2 in range(f_parameters.shape[0]):
                                                 if f_parameters_optimizable[i2, j2, k2, l2]:
->>>>>>> d9fc3ab0
                                                     m += 1
                                                     # diagonal terms of linear parameters
                                                     if n == m:
