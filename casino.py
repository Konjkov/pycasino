--- conflicted
+++ resolved
@@ -648,11 +648,7 @@
             self.mpi_comm.Allreduce(MPI.IN_PLACE, energy)
             mean_energy = energy.mean() / self.mpi_comm.size
             self.logger.info(f'energy {mean_energy}')
-<<<<<<< HEAD
-            return mean_energy  # + energy.std() / np.sqrt(self.mpi_comm.size)
-=======
             return mean_energy
->>>>>>> 8f8f2e12
 
         def jac(x, *args):
             self.wfn.set_parameters(x * scale, opt_jastrow, opt_backflow)
@@ -696,20 +692,10 @@
         self.logger.info(res.x)
         parameters = res.x * scale
         self.mpi_comm.Bcast(parameters)
-<<<<<<< HEAD
-        self.wfn.set_parameters(parameters, opt_jastrow, opt_backflow, True)
+        self.wfn.set_parameters(parameters, opt_jastrow, opt_backflow)
 
     # def vmc_energy_minimization(self, steps, decorr_period, opt_jastrow=True, opt_backflow=True):
     #     """Minimize vmc energy by stochastic reconfiguration.
-    #     Constraints definition only for: COBYLA, SLSQP and trust-constr.
-    #     SciPy, оптимизация с условиями - https://people.duke.edu/~ccc14/sta-663-2017/14C_Optimization_In_Python.html
-    #
-=======
-        self.wfn.set_parameters(parameters, opt_jastrow, opt_backflow)
-
-    # def vmc_energy_minimization(self, steps, decorr_period, opt_jastrow=True, opt_backflow=True):
-    #     """Minimize vmc energy by stochastic reconfiguration.
->>>>>>> 8f8f2e12
     #     :param steps:
     #     :param decorr_period:
     #     :param opt_jastrow: optimize jastrow parameters
@@ -717,7 +703,6 @@
     #     """
     #     steps = steps // self.mpi_comm.size * self.mpi_comm.size
     #     self.wfn.jastrow.fix_u_parameters()
-<<<<<<< HEAD
     #     scale = self.wfn.get_parameters_scale(opt_jastrow, opt_backflow, True)
     #     a, b = self.wfn.jastrow.get_parameters_constraints()
     #     # a *= scale
@@ -739,7 +724,6 @@
     #     self.wfn.jastrow.fix_f_parameters()
     #     self.logger.info(f'eigenvalues min {eigvals[idx]}')
     #     self.logger.info(f'eigvectors min {eigvectors[idx]}')
-=======
     #     scale = self.wfn.get_parameters_scale(opt_jastrow, opt_backflow)
     #     a, b = self.wfn.jastrow.get_parameters_constraints()
     #     p = np.eye(a.shape[1]) - a.T @ np.linalg.inv(a @ a.T) @ a
@@ -759,7 +743,6 @@
     #         self.wfn.set_parameters(parameters, opt_jastrow, opt_backflow)
     #         self.logger.info(f'eigenvalues min {eigvals[idx]}')
     #         self.logger.info(f'eigvectors min {eigvectors[idx]}')
->>>>>>> 8f8f2e12
 
 
 if __name__ == '__main__':
