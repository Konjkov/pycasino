--- conflicted
+++ resolved
@@ -595,11 +595,7 @@
         verbose = 3 if self.mpi_comm.rank == 0 else 0
         res = minimize(
             fun, x0=self.wfn.get_parameters(opt_jastrow, opt_backflow) / scale, method='trust-constr',
-<<<<<<< HEAD
             jac=jac, hess=hess, constraints=constraints, options=dict(verbose=verbose, disp=self.mpi_comm.rank == 0)
-=======
-            jac=jac, hess=hess, options=dict(disp=self.mpi_comm.rank == 0, maxiter=20)
->>>>>>> ed8a8122
         )
         parameters = res.x * scale
         self.mpi_comm.Bcast(parameters)
